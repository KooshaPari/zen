"""Base class for OpenAI-compatible API providers."""

<<<<<<< HEAD
=======
import base64
import copy
>>>>>>> 19ae3c5e
import ipaddress
import logging
import os
import time
from abc import abstractmethod
from typing import Optional
from urllib.parse import urlparse

from openai import OpenAI

from .base import (
    ModelCapabilities,
    ModelProvider,
    ModelResponse,
    ProviderType,
)


class OpenAICompatibleProvider(ModelProvider):
    """Base class for any provider using an OpenAI-compatible API.

    This includes:
    - Direct OpenAI API
    - OpenRouter
    - Any other OpenAI-compatible endpoint
    """

    DEFAULT_HEADERS = {}
    FRIENDLY_NAME = "OpenAI Compatible"

    def __init__(self, api_key: str, base_url: str = None, **kwargs):
        """Initialize the provider with API key and optional base URL.

        Args:
            api_key: API key for authentication
            base_url: Base URL for the API endpoint
            **kwargs: Additional configuration options including timeout
        """
        super().__init__(api_key, **kwargs)
        self._client = None
        self.base_url = base_url
        self.organization = kwargs.get("organization")
        self.allowed_models = self._parse_allowed_models()

        # Configure timeouts - especially important for custom/local endpoints
        self.timeout_config = self._configure_timeouts(**kwargs)

        # Validate base URL for security
        if self.base_url:
            self._validate_base_url()

        # Warn if using external URL without authentication
        if self.base_url and not self._is_localhost_url() and not api_key:
            logging.warning(
                f"Using external URL '{self.base_url}' without API key. "
                "This may be insecure. Consider setting an API key for authentication."
            )

    def _parse_allowed_models(self) -> Optional[set[str]]:
        """Parse allowed models from environment variable.

        Returns:
            Set of allowed model names (lowercase) or None if not configured
        """
        # Get provider-specific allowed models
        provider_type = self.get_provider_type().value.upper()
        env_var = f"{provider_type}_ALLOWED_MODELS"
        models_str = os.getenv(env_var, "")

        if models_str:
            # Parse and normalize to lowercase for case-insensitive comparison
            models = {m.strip().lower() for m in models_str.split(",") if m.strip()}
            if models:
                logging.info(f"Configured allowed models for {self.FRIENDLY_NAME}: {sorted(models)}")
                return models

        # Log info if no allow-list configured for proxy providers
        if self.get_provider_type() not in [ProviderType.GOOGLE, ProviderType.OPENAI]:
            logging.info(
                f"Model allow-list not configured for {self.FRIENDLY_NAME} - all models permitted. "
                f"To restrict access, set {env_var} with comma-separated model names."
            )

        return None

    def _configure_timeouts(self, **kwargs):
        """Configure timeout settings based on provider type and custom settings.

        Custom URLs and local models often need longer timeouts due to:
        - Network latency on local networks
        - Extended thinking models taking longer to respond
        - Local inference being slower than cloud APIs

        Returns:
            httpx.Timeout object with appropriate timeout settings
        """
        import httpx

        # Default timeouts - more generous for custom/local endpoints
        default_connect = 30.0  # 30 seconds for connection (vs OpenAI's 5s)
        default_read = 600.0  # 10 minutes for reading (same as OpenAI default)
        default_write = 600.0  # 10 minutes for writing
        default_pool = 600.0  # 10 minutes for pool

        # For custom/local URLs, use even longer timeouts
        if self.base_url and self._is_localhost_url():
            default_connect = 60.0  # 1 minute for local connections
            default_read = 1800.0  # 30 minutes for local models (extended thinking)
            default_write = 1800.0  # 30 minutes for local models
            default_pool = 1800.0  # 30 minutes for local models
            logging.info(f"Using extended timeouts for local endpoint: {self.base_url}")
        elif self.base_url:
            default_connect = 45.0  # 45 seconds for custom remote endpoints
            default_read = 900.0  # 15 minutes for custom remote endpoints
            default_write = 900.0  # 15 minutes for custom remote endpoints
            default_pool = 900.0  # 15 minutes for custom remote endpoints
            logging.info(f"Using extended timeouts for custom endpoint: {self.base_url}")

        # Allow override via kwargs or environment variables in future, for now...
        connect_timeout = kwargs.get("connect_timeout", float(os.getenv("CUSTOM_CONNECT_TIMEOUT", default_connect)))
        read_timeout = kwargs.get("read_timeout", float(os.getenv("CUSTOM_READ_TIMEOUT", default_read)))
        write_timeout = kwargs.get("write_timeout", float(os.getenv("CUSTOM_WRITE_TIMEOUT", default_write)))
        pool_timeout = kwargs.get("pool_timeout", float(os.getenv("CUSTOM_POOL_TIMEOUT", default_pool)))

        timeout = httpx.Timeout(connect=connect_timeout, read=read_timeout, write=write_timeout, pool=pool_timeout)

        logging.debug(
            f"Configured timeouts - Connect: {connect_timeout}s, Read: {read_timeout}s, "
            f"Write: {write_timeout}s, Pool: {pool_timeout}s"
        )

        return timeout

    def _is_localhost_url(self) -> bool:
        """Check if the base URL points to localhost or local network.

        Returns:
            True if URL is localhost or local network, False otherwise
        """
        if not self.base_url:
            return False

        try:
            parsed = urlparse(self.base_url)
            hostname = parsed.hostname

            # Check for common localhost patterns
            if hostname in ["localhost", "127.0.0.1", "::1"]:
                return True

            # Check for private network ranges (local network)
            if hostname:
                try:
                    ip = ipaddress.ip_address(hostname)
                    return ip.is_private or ip.is_loopback
                except ValueError:
                    # Not an IP address, might be a hostname
                    pass

            return False
        except Exception:
            return False

    def _validate_base_url(self) -> None:
        """Validate base URL for security (SSRF protection).

        Raises:
            ValueError: If URL is invalid or potentially unsafe
        """
        if not self.base_url:
            return

        try:
            parsed = urlparse(self.base_url)

            # Check URL scheme - only allow http/https
            if parsed.scheme not in ("http", "https"):
                raise ValueError(f"Invalid URL scheme: {parsed.scheme}. Only http/https allowed.")

            # Check hostname exists
            if not parsed.hostname:
                raise ValueError("URL must include a hostname")

            # Check port is valid (if specified)
            port = parsed.port
            if port is not None and (port < 1 or port > 65535):
                raise ValueError(f"Invalid port number: {port}. Must be between 1 and 65535.")
        except Exception as e:
            if isinstance(e, ValueError):
                raise
            raise ValueError(f"Invalid base URL '{self.base_url}': {str(e)}")

    @property
    def client(self):
        """Lazy initialization of OpenAI client with security checks and timeout configuration."""
        if self._client is None:
            import os

            import httpx

            # Temporarily disable proxy environment variables to prevent httpx from detecting them
            original_env = {}
            proxy_env_vars = ["HTTP_PROXY", "HTTPS_PROXY", "ALL_PROXY", "http_proxy", "https_proxy", "all_proxy"]

            for var in proxy_env_vars:
                if var in os.environ:
                    original_env[var] = os.environ[var]
                    del os.environ[var]

            try:
                # Create a custom httpx client that explicitly avoids proxy parameters
                timeout_config = (
                    self.timeout_config
                    if hasattr(self, "timeout_config") and self.timeout_config
                    else httpx.Timeout(30.0)
                )

                # Create httpx client with minimal config to avoid proxy conflicts
                # Note: proxies parameter was removed in httpx 0.28.0
                # Check for test transport injection
                if hasattr(self, "_test_transport"):
                    # Use custom transport for testing (HTTP recording/replay)
                    http_client = httpx.Client(
                        transport=self._test_transport,
                        timeout=timeout_config,
                        follow_redirects=True,
                    )
                else:
                    # Normal production client
                    http_client = httpx.Client(
                        timeout=timeout_config,
                        follow_redirects=True,
                    )

                # Keep client initialization minimal to avoid proxy parameter conflicts
                client_kwargs = {
                    "api_key": self.api_key,
                    "http_client": http_client,
                }

                if self.base_url:
                    client_kwargs["base_url"] = self.base_url

                if self.organization:
                    client_kwargs["organization"] = self.organization

                # Add default headers if any
                if self.DEFAULT_HEADERS:
                    client_kwargs["default_headers"] = self.DEFAULT_HEADERS.copy()

                logging.debug(f"OpenAI client initialized with custom httpx client and timeout: {timeout_config}")

                # Create OpenAI client with custom httpx client
                self._client = OpenAI(**client_kwargs)

            except Exception as e:
                # If all else fails, try absolute minimal client without custom httpx
                logging.warning(f"Failed to create client with custom httpx, falling back to minimal config: {e}")
                try:
                    minimal_kwargs = {"api_key": self.api_key}
                    if self.base_url:
                        minimal_kwargs["base_url"] = self.base_url
                    self._client = OpenAI(**minimal_kwargs)
                except Exception as fallback_error:
                    logging.error(f"Even minimal OpenAI client creation failed: {fallback_error}")
                    raise
            finally:
                # Restore original proxy environment variables
                for var, value in original_env.items():
                    os.environ[var] = value

        return self._client

    def _sanitize_for_logging(self, params: dict) -> dict:
        """Sanitize sensitive data from parameters before logging.

        Args:
            params: Dictionary of API parameters

        Returns:
            dict: Sanitized copy of parameters safe for logging
        """
        sanitized = copy.deepcopy(params)

        # Sanitize messages content
        if "input" in sanitized:
            for msg in sanitized.get("input", []):
                if isinstance(msg, dict) and "content" in msg:
                    for content_item in msg.get("content", []):
                        if isinstance(content_item, dict) and "text" in content_item:
                            # Truncate long text and add ellipsis
                            text = content_item["text"]
                            if len(text) > 100:
                                content_item["text"] = text[:100] + "... [truncated]"

        # Remove any API keys that might be in headers/auth
        sanitized.pop("api_key", None)
        sanitized.pop("authorization", None)

        return sanitized

    def _safe_extract_output_text(self, response) -> str:
        """Safely extract output_text from o3-pro response with validation.

        Args:
            response: Response object from OpenAI SDK

        Returns:
            str: The output text content

        Raises:
            ValueError: If output_text is missing, None, or not a string
        """
        logging.debug(f"Response object type: {type(response)}")
        logging.debug(f"Response attributes: {dir(response)}")

        if not hasattr(response, "output_text"):
            raise ValueError(f"o3-pro response missing output_text field. Response type: {type(response).__name__}")

        content = response.output_text
        logging.debug(f"Extracted output_text: '{content}' (type: {type(content)})")

        if content is None:
            raise ValueError("o3-pro returned None for output_text")

        if not isinstance(content, str):
            raise ValueError(f"o3-pro output_text is not a string. Got type: {type(content).__name__}")

        return content

    def _generate_with_responses_endpoint(
        self,
        model_name: str,
        messages: list,
        temperature: float,
        max_output_tokens: Optional[int] = None,
        **kwargs,
    ) -> ModelResponse:
        """Generate content using the /v1/responses endpoint for o3-pro via OpenAI library."""
        # Convert messages to the correct format for responses endpoint
        input_messages = []

        for message in messages:
            role = message.get("role", "")
            content = message.get("content", "")

            if role == "system":
                # For o3-pro, system messages should be handled carefully to avoid policy violations
                # Instead of prefixing with "System:", we'll include the system content naturally
                input_messages.append({"role": "user", "content": [{"type": "input_text", "text": content}]})
            elif role == "user":
                input_messages.append({"role": "user", "content": [{"type": "input_text", "text": content}]})
            elif role == "assistant":
                input_messages.append({"role": "assistant", "content": [{"type": "output_text", "text": content}]})

        # Prepare completion parameters for responses endpoint
        # Based on OpenAI documentation, use nested reasoning object for responses endpoint
        completion_params = {
            "model": model_name,
            "input": input_messages,
            "reasoning": {"effort": "medium"},  # Use nested object for responses endpoint
            "store": True,
        }

        # Add max tokens if specified (using max_completion_tokens for responses endpoint)
        if max_output_tokens:
            completion_params["max_completion_tokens"] = max_output_tokens

        # For responses endpoint, we only add parameters that are explicitly supported
        # Remove unsupported chat completion parameters that may cause API errors

        # Retry logic with progressive delays
        max_retries = 4
        retry_delays = [1, 3, 5, 8]
        last_exception = None
        actual_attempts = 0

        for attempt in range(max_retries):
            try:  # Log sanitized payload for debugging
                import json

                sanitized_params = self._sanitize_for_logging(completion_params)
                logging.info(
                    f"o3-pro API request (sanitized): {json.dumps(sanitized_params, indent=2, ensure_ascii=False)}"
                )

                # Use OpenAI client's responses endpoint
                response = self.client.responses.create(**completion_params)

                # Extract content from responses endpoint format
                # Use validation helper to safely extract output_text
                content = self._safe_extract_output_text(response)

                # Try to extract usage information
                usage = None
                if hasattr(response, "usage"):
                    usage = self._extract_usage(response)
                elif hasattr(response, "input_tokens") and hasattr(response, "output_tokens"):
                    # Safely extract token counts with None handling
                    input_tokens = getattr(response, "input_tokens", 0) or 0
                    output_tokens = getattr(response, "output_tokens", 0) or 0
                    usage = {
                        "input_tokens": input_tokens,
                        "output_tokens": output_tokens,
                        "total_tokens": input_tokens + output_tokens,
                    }

                return ModelResponse(
                    content=content,
                    usage=usage,
                    model_name=model_name,
                    friendly_name=self.FRIENDLY_NAME,
                    provider=self.get_provider_type(),
                    metadata={
                        "model": getattr(response, "model", model_name),
                        "id": getattr(response, "id", ""),
                        "created": getattr(response, "created_at", 0),
                        "endpoint": "responses",
                    },
                )

            except Exception as e:
                last_exception = e

                # Check if this is a retryable error using structured error codes
                is_retryable = self._is_error_retryable(e)

                if is_retryable and attempt < max_retries - 1:
                    delay = retry_delays[attempt]
                    logging.warning(
                        f"Retryable error for o3-pro responses endpoint, attempt {actual_attempts}/{max_retries}: {str(e)}. Retrying in {delay}s..."
                    )
                    time.sleep(delay)
                else:
                    break

        # If we get here, all retries failed
        error_msg = f"o3-pro responses endpoint error after {actual_attempts} attempt{'s' if actual_attempts > 1 else ''}: {str(last_exception)}"
        logging.error(error_msg)
        raise RuntimeError(error_msg) from last_exception

    def generate_content(
        self,
        prompt: str,
        model_name: str,
        system_prompt: Optional[str] = None,
        temperature: float = 0.3,
        max_output_tokens: Optional[int] = None,
        images: Optional[list[str]] = None,
        **kwargs,
    ) -> ModelResponse:
        """Generate content using the OpenAI-compatible API.

        Args:
            prompt: User prompt to send to the model
            model_name: Name of the model to use
            system_prompt: Optional system prompt for model behavior
            temperature: Sampling temperature
            max_output_tokens: Maximum tokens to generate
            **kwargs: Additional provider-specific parameters

        Returns:
            ModelResponse with generated content and metadata
        """
        # Validate model name against allow-list
        if not self.validate_model_name(model_name):
            raise ValueError(f"Model '{model_name}' not in allowed models list. Allowed models: {self.allowed_models}")

        # Get effective temperature for this model
        effective_temperature = self.get_effective_temperature(model_name, temperature)

        # Only validate if temperature is not None (meaning the model supports it)
        if effective_temperature is not None:
            # Validate parameters with the effective temperature
            self.validate_parameters(model_name, effective_temperature)

        # Prepare messages
        messages = []
        if system_prompt:
            messages.append({"role": "system", "content": system_prompt})

        # Prepare user message with text and potentially images
        user_content = []
        user_content.append({"type": "text", "text": prompt})

        # Add images if provided and model supports vision
        if images and self._supports_vision(model_name):
            for image_path in images:
                try:
                    image_content = self._process_image(image_path)
                    if image_content:
                        user_content.append(image_content)
                except Exception as e:
                    logging.warning(f"Failed to process image {image_path}: {e}")
                    # Continue with other images and text
                    continue
        elif images and not self._supports_vision(model_name):
            logging.warning(f"Model {model_name} does not support images, ignoring {len(images)} image(s)")

        # Add user message
        if len(user_content) == 1:
            # Only text content, use simple string format for compatibility
            messages.append({"role": "user", "content": prompt})
        else:
            # Text + images, use content array format
            messages.append({"role": "user", "content": user_content})

        # Prepare completion parameters
        completion_params = {
            "model": model_name,
            "messages": messages,
        }

        # Check model capabilities once to determine parameter support
        resolved_model = self._resolve_model_name(model_name)

        # Use the effective temperature we calculated earlier
        if effective_temperature is not None:
            completion_params["temperature"] = effective_temperature
            supports_temperature = True
        else:
            # Model doesn't support temperature
            supports_temperature = False

        # Add max tokens if specified and model supports it
        # O3/O4 models that don't support temperature also don't support max_tokens
        if max_output_tokens and supports_temperature:
            completion_params["max_tokens"] = max_output_tokens

        # Add any additional OpenAI-specific parameters
        # Use capabilities to filter parameters for reasoning models
        for key, value in kwargs.items():
            if key in ["top_p", "frequency_penalty", "presence_penalty", "seed", "stop", "stream"]:
                # Reasoning models (those that don't support temperature) also don't support these parameters
                if not supports_temperature and key in ["top_p", "frequency_penalty", "presence_penalty"]:
                    continue  # Skip unsupported parameters for reasoning models
                completion_params[key] = value

        # Check if this is o3-pro and needs the responses endpoint
        if resolved_model == "o3-pro":
            # This model requires the /v1/responses endpoint
            # If it fails, we should not fall back to chat/completions
            return self._generate_with_responses_endpoint(
                model_name=resolved_model,
                messages=messages,
                temperature=temperature,
                max_output_tokens=max_output_tokens,
                **kwargs,
            )

        # Retry logic with progressive delays
        max_retries = 4  # Total of 4 attempts
        retry_delays = [1, 3, 5, 8]  # Progressive delays: 1s, 3s, 5s, 8s

        last_exception = None
        actual_attempts = 0

        for attempt in range(max_retries):
            actual_attempts = attempt + 1  # Convert from 0-based index to human-readable count
            try:
                # Generate completion
                response = self.client.chat.completions.create(**completion_params)

                # Extract content and usage
                content = response.choices[0].message.content
                usage = self._extract_usage(response)

                return ModelResponse(
                    content=content,
                    usage=usage,
                    model_name=model_name,
                    friendly_name=self.FRIENDLY_NAME,
                    provider=self.get_provider_type(),
                    metadata={
                        "finish_reason": response.choices[0].finish_reason,
                        "model": response.model,  # Actual model used
                        "id": response.id,
                        "created": response.created,
                    },
                )

            except Exception as e:
                last_exception = e

                # Check if this is a retryable error using structured error codes
                is_retryable = self._is_error_retryable(e)

                # If this is the last attempt or not retryable, give up
                if attempt == max_retries - 1 or not is_retryable:
                    break

                # Get progressive delay
                delay = retry_delays[attempt]

                # Log retry attempt
                logging.warning(
                    f"{self.FRIENDLY_NAME} error for model {model_name}, attempt {actual_attempts}/{max_retries}: {str(e)}. Retrying in {delay}s..."
                )
                time.sleep(delay)

        # If we get here, all retries failed
        error_msg = f"{self.FRIENDLY_NAME} API error for model {model_name} after {actual_attempts} attempt{'s' if actual_attempts > 1 else ''}: {str(last_exception)}"
        logging.error(error_msg)
        raise RuntimeError(error_msg) from last_exception

    def count_tokens(self, text: str, model_name: str) -> int:
        """Count tokens for the given text.

        Uses a layered approach:
        1. Try provider-specific token counting endpoint
        2. Try tiktoken for known model families
        3. Fall back to character-based estimation

        Args:
            text: Text to count tokens for
            model_name: Model name for tokenizer selection

        Returns:
            Estimated token count
        """
        # 1. Check if provider has a remote token counting endpoint
        if hasattr(self, "count_tokens_remote"):
            try:
                return self.count_tokens_remote(text, model_name)
            except Exception as e:
                logging.debug(f"Remote token counting failed: {e}")

        # 2. Try tiktoken for known models
        try:
            import tiktoken

            # Try to get encoding for the specific model
            try:
                encoding = tiktoken.encoding_for_model(model_name)
            except KeyError:
                encoding = tiktoken.get_encoding("cl100k_base")

            return len(encoding.encode(text))

        except (ImportError, Exception) as e:
            logging.debug(f"Tiktoken not available or failed: {e}")

        # 3. Fall back to character-based estimation
        logging.warning(
            f"No specific tokenizer available for '{model_name}'. "
            "Using character-based estimation (~4 chars per token)."
        )
        return len(text) // 4

    def validate_parameters(self, model_name: str, temperature: float, **kwargs) -> None:
        """Validate model parameters.

        For proxy providers, this may use generic capabilities.

        Args:
            model_name: Model to validate for
            temperature: Temperature to validate
            **kwargs: Additional parameters to validate
        """
        try:
            capabilities = self.get_capabilities(model_name)

            # Check if we're using generic capabilities
            if hasattr(capabilities, "_is_generic"):
                logging.debug(
                    f"Using generic parameter validation for {model_name}. Actual model constraints may differ."
                )

            # Validate temperature using parent class method
            super().validate_parameters(model_name, temperature, **kwargs)

        except Exception as e:
            # For proxy providers, we might not have accurate capabilities
            # Log warning but don't fail
            logging.warning(f"Parameter validation limited for {model_name}: {e}")

    def _extract_usage(self, response) -> dict[str, int]:
        """Extract token usage from OpenAI response.

        Args:
            response: OpenAI API response object

        Returns:
            Dictionary with usage statistics
        """
        usage = {}

        if hasattr(response, "usage") and response.usage:
            # Safely extract token counts with None handling
            usage["input_tokens"] = getattr(response.usage, "prompt_tokens", 0) or 0
            usage["output_tokens"] = getattr(response.usage, "completion_tokens", 0) or 0
            usage["total_tokens"] = getattr(response.usage, "total_tokens", 0) or 0

        return usage

    @abstractmethod
    def get_capabilities(self, model_name: str) -> ModelCapabilities:
        """Get capabilities for a specific model.

        Must be implemented by subclasses.
        """
        pass

    @abstractmethod
    def get_provider_type(self) -> ProviderType:
        """Get the provider type.

        Must be implemented by subclasses.
        """
        pass

    @abstractmethod
    def validate_model_name(self, model_name: str) -> bool:
        """Validate if the model name is supported.

        Must be implemented by subclasses.
        """
        pass

    def supports_thinking_mode(self, model_name: str) -> bool:
        """Check if the model supports extended thinking mode.

        Default is False for OpenAI-compatible providers.
        """
        return False

    def _supports_vision(self, model_name: str) -> bool:
        """Check if the model supports vision (image processing).

        Default implementation for OpenAI-compatible providers.
        Subclasses should override with specific model support.
        """
        # Common vision-capable models - only include models that actually support images
        vision_models = {
            "gpt-5",
            "gpt-5-mini",
            "gpt-4o",
            "gpt-4o-mini",
            "gpt-4-turbo",
            "gpt-4-vision-preview",
            "gpt-4.1-2025-04-14",
            "o3",
            "o3-mini",
            "o3-pro",
            "o4-mini",
            # Note: Claude models would be handled by a separate provider
        }
        supports = model_name.lower() in vision_models
        logging.debug(f"Model '{model_name}' vision support: {supports}")
        return supports

    def _is_error_retryable(self, error: Exception) -> bool:
        """Determine if an error should be retried based on structured error codes.

        Uses OpenAI API error structure instead of text pattern matching for reliability.

        Args:
            error: Exception from OpenAI API call

        Returns:
            True if error should be retried, False otherwise
        """
        error_str = str(error).lower()

        # Check for 429 errors first - these need special handling
        if "429" in error_str:
            # Try to extract structured error information
            error_type = None
            error_code = None

            # Parse structured error from OpenAI API response
            # Format: "Error code: 429 - {'error': {'type': 'tokens', 'code': 'rate_limit_exceeded', ...}}"
            try:
                import ast
                import json
                import re

                # Extract JSON part from error string using regex
                # Look for pattern: {...} (from first { to last })
                json_match = re.search(r"\{.*\}", str(error))
                if json_match:
                    json_like_str = json_match.group(0)

                    # First try: parse as Python literal (handles single quotes safely)
                    try:
                        error_data = ast.literal_eval(json_like_str)
                    except (ValueError, SyntaxError):
                        # Fallback: try JSON parsing with simple quote replacement
                        # (for cases where it's already valid JSON or simple replacements work)
                        json_str = json_like_str.replace("'", '"')
                        error_data = json.loads(json_str)

                    if "error" in error_data:
                        error_info = error_data["error"]
                        error_type = error_info.get("type")
                        error_code = error_info.get("code")

            except (json.JSONDecodeError, ValueError, SyntaxError, AttributeError):
                # Fall back to checking hasattr for OpenAI SDK exception objects
                if hasattr(error, "response") and hasattr(error.response, "json"):
                    try:
                        response_data = error.response.json()
                        if "error" in response_data:
                            error_info = response_data["error"]
                            error_type = error_info.get("type")
                            error_code = error_info.get("code")
                    except Exception:
                        pass

            # Determine if 429 is retryable based on structured error codes
            if error_type == "tokens":
                # Token-related 429s are typically non-retryable (request too large)
                logging.debug(f"Non-retryable 429: token-related error (type={error_type}, code={error_code})")
                return False
            elif error_code in ["invalid_request_error", "context_length_exceeded"]:
                # These are permanent failures
                logging.debug(f"Non-retryable 429: permanent failure (type={error_type}, code={error_code})")
                return False
            else:
                # Other 429s (like requests per minute) are retryable
                logging.debug(f"Retryable 429: rate limiting (type={error_type}, code={error_code})")
                return True

        # For non-429 errors, check if they're retryable
        retryable_indicators = [
            "timeout",
            "connection",
            "network",
            "temporary",
            "unavailable",
            "retry",
            "408",  # Request timeout
            "500",  # Internal server error
            "502",  # Bad gateway
            "503",  # Service unavailable
            "504",  # Gateway timeout
            "ssl",  # SSL errors
            "handshake",  # Handshake failures
        ]

        return any(indicator in error_str for indicator in retryable_indicators)

    def _process_image(self, image_path: str) -> Optional[dict]:
        """Process an image for OpenAI-compatible API."""
        try:
            if image_path.startswith("data:"):
                # Validate the data URL
                self.validate_image(image_path)
                # Handle data URL: data:image/png;base64,iVBORw0...
                return {"type": "image_url", "image_url": {"url": image_path}}
            else:
                # Use base class validation
                image_bytes, mime_type = self.validate_image(image_path)

                # Read and encode the image
                import base64

                image_data = base64.b64encode(image_bytes).decode()
                logging.debug(f"Processing image '{image_path}' as MIME type '{mime_type}'")

                # Create data URL for OpenAI API
                data_url = f"data:{mime_type};base64,{image_data}"

                return {"type": "image_url", "image_url": {"url": data_url}}

        except ValueError as e:
            logging.warning(str(e))
            return None
        except Exception as e:
            logging.error(f"Error processing image {image_path}: {e}")
            return None<|MERGE_RESOLUTION|>--- conflicted
+++ resolved
@@ -1,10 +1,7 @@
 """Base class for OpenAI-compatible API providers."""
 
-<<<<<<< HEAD
-=======
 import base64
 import copy
->>>>>>> 19ae3c5e
 import ipaddress
 import logging
 import os
